--- conflicted
+++ resolved
@@ -73,10 +73,6 @@
     msgs::*,
     pqkem::*,
     prftree::{SecretPrfTree, SecretPrfTreeBranch},
-<<<<<<< HEAD
-    sodium::{self, *},
-=======
->>>>>>> 40861cc2
 };
 use anyhow::{bail, ensure, Context, Result};
 use rosenpass_ciphers::{aead, xaead, KEY_LEN};
@@ -118,7 +114,7 @@
 pub const REKEY_TIMEOUT: Timing = 5.0;
 
 // Cookie Secret value Rm composing `cookie_tau` in the whitepaper
-pub const COOKIE_SECRET_LEN: usize = sodium::MAC_SIZE;
+pub const COOKIE_SECRET_LEN: usize = MAC_SIZE;
 pub const COOKIE_SECRET_EXP: Timing = 120.0;
 
 // Peer Cookie Tau expiration
@@ -140,8 +136,6 @@
 pub const RETRANSMIT_DELAY_JITTER: Timing = 0.5;
 
 pub const EVENT_GRACE: Timing = 0.0025;
-
-use sodium::MAC_SIZE;
 
 // UTILITY FUNCTIONS /////////////////////////////
 
@@ -2148,7 +2142,7 @@
             let mut ip_addr_port_a = ip_a.ip().octets().to_vec();
             ip_addr_port_a.extend_from_slice(&ip_a.port().to_be_bytes());
 
-            let ip_b: SocketAddrV4 = "127.0.0.1:8081".parse().unwrap();
+            let _ip_b: SocketAddrV4 = "127.0.0.1:8081".parse().unwrap();
 
             let init_hello_len = a.initiate_handshake(PeerPtr(0), &mut *a_to_b_buf).unwrap();
 
