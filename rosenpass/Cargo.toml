--- conflicted
+++ resolved
@@ -32,12 +32,9 @@
 clap = { workspace = true }
 mio = { workspace = true }
 rand = { workspace = true }
-<<<<<<< HEAD
 libc={workspace = true,optional=true}
-=======
 zerocopy = { workspace = true }
 home = { workspace = true }
->>>>>>> 13a853ff
 
 [build-dependencies]
 anyhow = { workspace = true }
